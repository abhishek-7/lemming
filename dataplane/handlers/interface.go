--- conflicted
+++ resolved
@@ -153,11 +153,7 @@
 	// TODO: handle deleting interface.
 	if config.GetOrCreateEthernet().MacAddress != nil {
 		if config.GetEthernet().GetMacAddress() != state.GetEthernet().GetMacAddress() {
-<<<<<<< HEAD
-			log.V(1).Infof("setting interface %s hw-addr %q", engine.IntfNameToTapName(config.GetName()), config.GetEthernet().GetMacAddress())
-=======
 			log.V(1).Infof("setting interface %s hw-addr %q", tapName, config.GetEthernet().GetMacAddress())
->>>>>>> 0f8bbca1
 			if err := kernel.SetInterfaceHWAddr(config.GetName(), config.GetEthernet().GetMacAddress()); err != nil {
 				log.Warningf("Failed to set mac address of port: %v", err)
 				return
@@ -325,12 +321,9 @@
 	log.V(1).Infof("handling neighbor update for %s on %d", nu.IP.String(), nu.LinkIndex)
 
 	name := ni.idxToName[nu.LinkIndex]
-<<<<<<< HEAD
-=======
 	if name == "" {
 		return
 	}
->>>>>>> 0f8bbca1
 	sb := &ygnmi.SetBatch{}
 	modelName := engine.TapNameToIntfName(name)
 	sub := ni.getOrCreateInterface(modelName).GetOrCreateSubinterface(0)
